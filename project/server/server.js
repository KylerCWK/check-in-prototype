const express = require('express');
const mongoose = require('mongoose');
const dotenv = require('dotenv');
const authRoutes = require('./src/routes/auth');
const cors = require('cors');
<<<<<<< HEAD
const User = require('./src/models/User');
require('dotenv').config();

=======
>>>>>>> 8d965861

dotenv.config(); // Load environment variables from .env file

<<<<<<< HEAD
// Connect to MongoDB
mongoose.connect(process.env.MONGO_URI)
  .then(() => console.log('Connected to MongoDB'))
  .catch((err) => console.error(err));

app.get('/', (req, res) => res.send('Hello from backend!'));
const PORT = 3000;
app.listen(PORT, () => console.log(`Server running on port ${PORT}`));
=======
const app = express(); // Create Express app
app.use(cors()); // Enable CORS for all routes
app.use(express.json()); // Parse JSON request bodies
>>>>>>> 8d965861

// Log incoming requests for debugging
app.use((req, res, next) => {
  console.log(`Incoming ${req.method} request to ${req.url}`);
  next();
});


// Check if required environment variables are set
if (!process.env.MONGO_URI) {
  console.error('MONGO_URI is not defined in environment variables');
  process.exit(1);
}
if (!process.env.PORT) {
  console.error('PORT is not defined in environment variables');
  process.exit(1);
}

// Connect to MongoDB
mongoose.connect(process.env.MONGO_URI)
.then(() => console.log('Connected to MongoDB on Google Cloud'))
.catch((err) => console.error('MongoDB connection error:', err));

app.use('/', authRoutes); // Register authentication routes

<<<<<<< HEAD
//app.listen(3000, () => console.log('Server running on http://localhost:3000'));
=======
const PORT = process.env.PORT || 3000;
app.listen(PORT, () => console.log(`Server running on port ${PORT}`));
>>>>>>> 8d965861
<|MERGE_RESOLUTION|>--- conflicted
+++ resolved
@@ -1,59 +1,39 @@
 const express = require('express');
 const mongoose = require('mongoose');
-const dotenv = require('dotenv');
-const authRoutes = require('./src/routes/auth');
 const cors = require('cors');
-<<<<<<< HEAD
 const User = require('./src/models/User');
 require('dotenv').config();
 
-=======
->>>>>>> 8d965861
 
-dotenv.config(); // Load environment variables from .env file
+const app = express();
+app.use(cors());
+app.use(express.json());
 
-<<<<<<< HEAD
 // Connect to MongoDB
-mongoose.connect(process.env.MONGO_URI)
+mongoose.connect(process.env.MONGO_URI);
+  mongoose.connect(process.env.MONGO_URI)
   .then(() => console.log('Connected to MongoDB'))
   .catch((err) => console.error(err));
 
 app.get('/', (req, res) => res.send('Hello from backend!'));
 const PORT = 3000;
 app.listen(PORT, () => console.log(`Server running on port ${PORT}`));
-=======
-const app = express(); // Create Express app
-app.use(cors()); // Enable CORS for all routes
-app.use(express.json()); // Parse JSON request bodies
->>>>>>> 8d965861
 
-// Log incoming requests for debugging
-app.use((req, res, next) => {
-  console.log(`Incoming ${req.method} request to ${req.url}`);
-  next();
-});
+app.post('/register', async (req, res) => {
+  const { name, email, password } = req.body;
 
+  try {
+    const existing = await User.findOne({ email });
+    if (existing) return res.status(400).json({ message: 'User already exists' });
 
-// Check if required environment variables are set
-if (!process.env.MONGO_URI) {
-  console.error('MONGO_URI is not defined in environment variables');
-  process.exit(1);
-}
-if (!process.env.PORT) {
-  console.error('PORT is not defined in environment variables');
-  process.exit(1);
-}
+    const bcrypt = require('bcryptjs');
+    const hashedPassword = await bcrypt.hash(password, 10);
 
-// Connect to MongoDB
-mongoose.connect(process.env.MONGO_URI)
-.then(() => console.log('Connected to MongoDB on Google Cloud'))
-.catch((err) => console.error('MongoDB connection error:', err));
+    const newUser = new User({ name, email, password: hashedPassword });
+    await newUser.save();
 
-app.use('/', authRoutes); // Register authentication routes
-
-<<<<<<< HEAD
-//app.listen(3000, () => console.log('Server running on http://localhost:3000'));
-=======
-const PORT = process.env.PORT || 3000;
-app.listen(PORT, () => console.log(`Server running on port ${PORT}`));
->>>>>>> 8d965861
+    res.status(201).json({ message: 'User registered!' });
+  } catch (err) {
+    res.status(500).json({ message: 'Error registering user' });
+  }
+});